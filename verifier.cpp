/*
 * Copyright (C) 2008 The Android Open Source Project
 *
 * Licensed under the Apache License, Version 2.0 (the "License");
 * you may not use this file except in compliance with the License.
 * You may obtain a copy of the License at
 *
 *      http://www.apache.org/licenses/LICENSE-2.0
 *
 * Unless required by applicable law or agreed to in writing, software
 * distributed under the License is distributed on an "AS IS" BASIS,
 * WITHOUT WARRANTIES OR CONDITIONS OF ANY KIND, either express or implied.
 * See the License for the specific language governing permissions and
 * limitations under the License.
 */

#include "verifier.h"

#include <errno.h>
#include <stdio.h>
#include <stdlib.h>
#include <string.h>

#include <functional>
#include <algorithm>
#include <memory>

#include <android-base/logging.h>
#include <openssl/bn.h>
#include <openssl/ecdsa.h>
#include <openssl/obj_mac.h>

#include "asn1_decoder.h"
#include "common.h"
#include "print_sha1.h"
#include "ui.h"

static constexpr size_t MiB = 1024 * 1024;

/*
 * Simple version of PKCS#7 SignedData extraction. This extracts the
 * signature OCTET STRING to be used for signature verification.
 *
 * For full details, see http://www.ietf.org/rfc/rfc3852.txt
 *
 * The PKCS#7 structure looks like:
 *
 *   SEQUENCE (ContentInfo)
 *     OID (ContentType)
 *     [0] (content)
 *       SEQUENCE (SignedData)
 *         INTEGER (version CMSVersion)
 *         SET (DigestAlgorithmIdentifiers)
 *         SEQUENCE (EncapsulatedContentInfo)
 *         [0] (CertificateSet OPTIONAL)
 *         [1] (RevocationInfoChoices OPTIONAL)
 *         SET (SignerInfos)
 *           SEQUENCE (SignerInfo)
 *             INTEGER (CMSVersion)
 *             SEQUENCE (SignerIdentifier)
 *             SEQUENCE (DigestAlgorithmIdentifier)
 *             SEQUENCE (SignatureAlgorithmIdentifier)
 *             OCTET STRING (SignatureValue)
 */
static bool read_pkcs7(uint8_t* pkcs7_der, size_t pkcs7_der_len, uint8_t** sig_der,
        size_t* sig_der_length) {
    asn1_context_t* ctx = asn1_context_new(pkcs7_der, pkcs7_der_len);
    if (ctx == NULL) {
        return false;
    }

    asn1_context_t* pkcs7_seq = asn1_sequence_get(ctx);
    if (pkcs7_seq != NULL && asn1_sequence_next(pkcs7_seq)) {
        asn1_context_t *signed_data_app = asn1_constructed_get(pkcs7_seq);
        if (signed_data_app != NULL) {
            asn1_context_t* signed_data_seq = asn1_sequence_get(signed_data_app);
            if (signed_data_seq != NULL
                    && asn1_sequence_next(signed_data_seq)
                    && asn1_sequence_next(signed_data_seq)
                    && asn1_sequence_next(signed_data_seq)
                    && asn1_constructed_skip_all(signed_data_seq)) {
                asn1_context_t *sig_set = asn1_set_get(signed_data_seq);
                if (sig_set != NULL) {
                    asn1_context_t* sig_seq = asn1_sequence_get(sig_set);
                    if (sig_seq != NULL
                            && asn1_sequence_next(sig_seq)
                            && asn1_sequence_next(sig_seq)
                            && asn1_sequence_next(sig_seq)
                            && asn1_sequence_next(sig_seq)) {
                        uint8_t* sig_der_ptr;
                        if (asn1_octet_string_get(sig_seq, &sig_der_ptr, sig_der_length)) {
                            *sig_der = (uint8_t*) malloc(*sig_der_length);
                            if (*sig_der != NULL) {
                                memcpy(*sig_der, sig_der_ptr, *sig_der_length);
                            }
                        }
                        asn1_context_free(sig_seq);
                    }
                    asn1_context_free(sig_set);
                }
                asn1_context_free(signed_data_seq);
            }
            asn1_context_free(signed_data_app);
        }
        asn1_context_free(pkcs7_seq);
    }
    asn1_context_free(ctx);

    return *sig_der != NULL;
}

/*
 * Looks for an RSA signature embedded in the .ZIP file comment given the path to the zip. Verifies
 * that it matches one of the given public keys. A callback function can be optionally provided for
 * posting the progress.
 *
 * Returns VERIFY_SUCCESS or VERIFY_FAILURE (if any error is encountered or no key matches the
 * signature).
 */
int verify_file(unsigned char* addr, size_t length, const std::vector<Certificate>& keys,
                const std::function<void(float)>& set_progress) {
  if (set_progress) {
    set_progress(0.0);
  }

  // An archive with a whole-file signature will end in six bytes:
  //
  //   (2-byte signature start) $ff $ff (2-byte comment size)
  //
  // (As far as the ZIP format is concerned, these are part of the archive comment.) We start by
  // reading this footer, this tells us how far back from the end we have to start reading to find
  // the whole comment.

#define FOOTER_SIZE 6

  if (length < FOOTER_SIZE) {
    LOG(ERROR) << "not big enough to contain footer";
    return VERIFY_FAILURE;
  }

  unsigned char* footer = addr + length - FOOTER_SIZE;

  if (footer[2] != 0xff || footer[3] != 0xff) {
    LOG(ERROR) << "footer is wrong";
    return VERIFY_FAILURE;
  }

  size_t comment_size = footer[4] + (footer[5] << 8);
  size_t signature_start = footer[0] + (footer[1] << 8);
  LOG(INFO) << "comment is " << comment_size << " bytes; signature is " << signature_start
            << " bytes from end";

<<<<<<< HEAD
    if (signature_start > comment_size) {
        LOG(ERROR) << "signature start: " << signature_start << " is larger than comment size: "
                   << comment_size;
        return VERIFY_FAILURE;
    }

    if (signature_start <= FOOTER_SIZE) {
        LOG(ERROR) << "Signature start is in the footer";
        return VERIFY_FAILURE;
    }
=======
  if (signature_start <= FOOTER_SIZE) {
    LOG(ERROR) << "Signature start is in the footer";
    return VERIFY_FAILURE;
  }
>>>>>>> 90d3f20c

#define EOCD_HEADER_SIZE 22

  // The end-of-central-directory record is 22 bytes plus any comment length.
  size_t eocd_size = comment_size + EOCD_HEADER_SIZE;

  if (length < eocd_size) {
    LOG(ERROR) << "not big enough to contain EOCD";
    return VERIFY_FAILURE;
  }

  // Determine how much of the file is covered by the signature. This is everything except the
  // signature data and length, which includes all of the EOCD except for the comment length field
  // (2 bytes) and the comment data.
  size_t signed_len = length - eocd_size + EOCD_HEADER_SIZE - 2;

  unsigned char* eocd = addr + length - eocd_size;

  // If this is really is the EOCD record, it will begin with the magic number $50 $4b $05 $06.
  if (eocd[0] != 0x50 || eocd[1] != 0x4b || eocd[2] != 0x05 || eocd[3] != 0x06) {
    LOG(ERROR) << "signature length doesn't match EOCD marker";
    return VERIFY_FAILURE;
  }

  for (size_t i = 4; i < eocd_size-3; ++i) {
    if (eocd[i  ] == 0x50 && eocd[i+1] == 0x4b && eocd[i+2] == 0x05 && eocd[i+3] == 0x06) {
      // If the sequence $50 $4b $05 $06 appears anywhere after the real one, libziparchive will
      // find the later (wrong) one, which could be exploitable. Fail the verification if this
      // sequence occurs anywhere after the real one.
      LOG(ERROR) << "EOCD marker occurs after start of EOCD";
      return VERIFY_FAILURE;
    }
  }

  bool need_sha1 = false;
  bool need_sha256 = false;
  for (const auto& key : keys) {
    switch (key.hash_len) {
      case SHA_DIGEST_LENGTH: need_sha1 = true; break;
      case SHA256_DIGEST_LENGTH: need_sha256 = true; break;
    }
  }

  SHA_CTX sha1_ctx;
  SHA256_CTX sha256_ctx;
  SHA1_Init(&sha1_ctx);
  SHA256_Init(&sha256_ctx);

  double frac = -1.0;
  size_t so_far = 0;
  while (so_far < signed_len) {
    // On a Nexus 5X, experiment showed 16MiB beat 1MiB by 6% faster for a
    // 1196MiB full OTA and 60% for an 89MiB incremental OTA.
    // http://b/28135231.
    size_t size = std::min(signed_len - so_far, 16 * MiB);

    if (need_sha1) SHA1_Update(&sha1_ctx, addr + so_far, size);
    if (need_sha256) SHA256_Update(&sha256_ctx, addr + so_far, size);
    so_far += size;

    if (set_progress) {
      double f = so_far / (double)signed_len;
      if (f > frac + 0.02 || size == so_far) {
        set_progress(f);
        frac = f;
      }
    }
  }

  uint8_t sha1[SHA_DIGEST_LENGTH];
  SHA1_Final(sha1, &sha1_ctx);
  uint8_t sha256[SHA256_DIGEST_LENGTH];
  SHA256_Final(sha256, &sha256_ctx);

  uint8_t* sig_der = nullptr;
  size_t sig_der_length = 0;

  uint8_t* signature = eocd + eocd_size - signature_start;
  size_t signature_size = signature_start - FOOTER_SIZE;

  LOG(INFO) << "signature (offset: " << std::hex << (length - signature_start) << ", length: "
            << signature_size << "): " << print_hex(signature, signature_size);

  if (!read_pkcs7(signature, signature_size, &sig_der, &sig_der_length)) {
    LOG(ERROR) << "Could not find signature DER block";
    return VERIFY_FAILURE;
  }

  // Check to make sure at least one of the keys matches the signature. Since any key can match,
  // we need to try each before determining a verification failure has happened.
  size_t i = 0;
  for (const auto& key : keys) {
    const uint8_t* hash;
    int hash_nid;
    switch (key.hash_len) {
      case SHA_DIGEST_LENGTH:
        hash = sha1;
        hash_nid = NID_sha1;
        break;
      case SHA256_DIGEST_LENGTH:
        hash = sha256;
        hash_nid = NID_sha256;
        break;
      default:
        continue;
    }

    // The 6 bytes is the "(signature_start) $ff $ff (comment_size)" that the signing tool appends
    // after the signature itself.
    if (key.key_type == Certificate::KEY_TYPE_RSA) {
      if (!RSA_verify(hash_nid, hash, key.hash_len, sig_der, sig_der_length, key.rsa.get())) {
        LOG(INFO) << "failed to verify against RSA key " << i;
        continue;
      }

      LOG(INFO) << "whole-file signature verified against RSA key " << i;
      free(sig_der);
      return VERIFY_SUCCESS;
    } else if (key.key_type == Certificate::KEY_TYPE_EC && key.hash_len == SHA256_DIGEST_LENGTH) {
      if (!ECDSA_verify(0, hash, key.hash_len, sig_der, sig_der_length, key.ec.get())) {
        LOG(INFO) << "failed to verify against EC key " << i;
        continue;
      }

      LOG(INFO) << "whole-file signature verified against EC key " << i;
      free(sig_der);
      return VERIFY_SUCCESS;
    } else {
      LOG(INFO) << "Unknown key type " << key.key_type;
    }
    i++;
  }

  if (need_sha1) {
    LOG(INFO) << "SHA-1 digest: " << print_hex(sha1, SHA_DIGEST_LENGTH);
  }
  if (need_sha256) {
    LOG(INFO) << "SHA-256 digest: " << print_hex(sha256, SHA256_DIGEST_LENGTH);
  }
  free(sig_der);
  LOG(ERROR) << "failed to verify whole-file signature";
  return VERIFY_FAILURE;
}

std::unique_ptr<RSA, RSADeleter> parse_rsa_key(FILE* file, uint32_t exponent) {
    // Read key length in words and n0inv. n0inv is a precomputed montgomery
    // parameter derived from the modulus and can be used to speed up
    // verification. n0inv is 32 bits wide here, assuming the verification logic
    // uses 32 bit arithmetic. However, BoringSSL may use a word size of 64 bits
    // internally, in which case we don't have a valid n0inv. Thus, we just
    // ignore the montgomery parameters and have BoringSSL recompute them
    // internally. If/When the speedup from using the montgomery parameters
    // becomes relevant, we can add more sophisticated code here to obtain a
    // 64-bit n0inv and initialize the montgomery parameters in the key object.
    uint32_t key_len_words = 0;
    uint32_t n0inv = 0;
    if (fscanf(file, " %i , 0x%x", &key_len_words, &n0inv) != 2) {
        return nullptr;
    }

    if (key_len_words > 8192 / 32) {
        LOG(ERROR) << "key length (" << key_len_words << ") too large";
        return nullptr;
    }

    // Read the modulus.
    std::unique_ptr<uint32_t[]> modulus(new uint32_t[key_len_words]);
    if (fscanf(file, " , { %u", &modulus[0]) != 1) {
        return nullptr;
    }
    for (uint32_t i = 1; i < key_len_words; ++i) {
        if (fscanf(file, " , %u", &modulus[i]) != 1) {
            return nullptr;
        }
    }

    // Cconvert from little-endian array of little-endian words to big-endian
    // byte array suitable as input for BN_bin2bn.
    std::reverse((uint8_t*)modulus.get(),
                 (uint8_t*)(modulus.get() + key_len_words));

    // The next sequence of values is the montgomery parameter R^2. Since we
    // generally don't have a valid |n0inv|, we ignore this (see comment above).
    uint32_t rr_value;
    if (fscanf(file, " } , { %u", &rr_value) != 1) {
        return nullptr;
    }
    for (uint32_t i = 1; i < key_len_words; ++i) {
        if (fscanf(file, " , %u", &rr_value) != 1) {
            return nullptr;
        }
    }
    if (fscanf(file, " } } ") != 0) {
        return nullptr;
    }

    // Initialize the key.
    std::unique_ptr<RSA, RSADeleter> key(RSA_new());
    if (!key) {
      return nullptr;
    }

    key->n = BN_bin2bn((uint8_t*)modulus.get(),
                       key_len_words * sizeof(uint32_t), NULL);
    if (!key->n) {
      return nullptr;
    }

    key->e = BN_new();
    if (!key->e || !BN_set_word(key->e, exponent)) {
      return nullptr;
    }

    return key;
}

struct BNDeleter {
  void operator()(BIGNUM* bn) {
    BN_free(bn);
  }
};

std::unique_ptr<EC_KEY, ECKEYDeleter> parse_ec_key(FILE* file) {
    uint32_t key_len_bytes = 0;
    if (fscanf(file, " %i", &key_len_bytes) != 1) {
        return nullptr;
    }

    std::unique_ptr<EC_GROUP, void (*)(EC_GROUP*)> group(
        EC_GROUP_new_by_curve_name(NID_X9_62_prime256v1), EC_GROUP_free);
    if (!group) {
        return nullptr;
    }

    // Verify that |key_len| matches the group order.
    if (key_len_bytes != BN_num_bytes(EC_GROUP_get0_order(group.get()))) {
        return nullptr;
    }

    // Read the public key coordinates. Note that the byte order in the file is
    // little-endian, so we convert to big-endian here.
    std::unique_ptr<uint8_t[]> bytes(new uint8_t[key_len_bytes]);
    std::unique_ptr<BIGNUM, BNDeleter> point[2];
    for (int i = 0; i < 2; ++i) {
        unsigned int byte = 0;
        if (fscanf(file, " , { %u", &byte) != 1) {
            return nullptr;
        }
        bytes[key_len_bytes - 1] = byte;

        for (size_t i = 1; i < key_len_bytes; ++i) {
            if (fscanf(file, " , %u", &byte) != 1) {
                return nullptr;
            }
            bytes[key_len_bytes - i - 1] = byte;
        }

        point[i].reset(BN_bin2bn(bytes.get(), key_len_bytes, nullptr));
        if (!point[i]) {
            return nullptr;
        }

        if (fscanf(file, " }") != 0) {
            return nullptr;
        }
    }

    if (fscanf(file, " } ") != 0) {
        return nullptr;
    }

    // Create and initialize the key.
    std::unique_ptr<EC_KEY, ECKEYDeleter> key(EC_KEY_new());
    if (!key || !EC_KEY_set_group(key.get(), group.get()) ||
        !EC_KEY_set_public_key_affine_coordinates(key.get(), point[0].get(),
                                                  point[1].get())) {
        return nullptr;
    }

    return key;
}

// Reads a file containing one or more public keys as produced by
// DumpPublicKey:  this is an RSAPublicKey struct as it would appear
// as a C source literal, eg:
//
//  "{64,0xc926ad21,{1795090719,...,-695002876},{-857949815,...,1175080310}}"
//
// For key versions newer than the original 2048-bit e=3 keys
// supported by Android, the string is preceded by a version
// identifier, eg:
//
//  "v2 {64,0xc926ad21,{1795090719,...,-695002876},{-857949815,...,1175080310}}"
//
// (Note that the braces and commas in this example are actual
// characters the parser expects to find in the file; the ellipses
// indicate more numbers omitted from this example.)
//
// The file may contain multiple keys in this format, separated by
// commas.  The last key must not be followed by a comma.
//
// A Certificate is a pair of an RSAPublicKey and a particular hash
// (we support SHA-1 and SHA-256; we store the hash length to signify
// which is being used).  The hash used is implied by the version number.
//
//       1: 2048-bit RSA key with e=3 and SHA-1 hash
//       2: 2048-bit RSA key with e=65537 and SHA-1 hash
//       3: 2048-bit RSA key with e=3 and SHA-256 hash
//       4: 2048-bit RSA key with e=65537 and SHA-256 hash
//       5: 256-bit EC key using the NIST P-256 curve parameters and SHA-256 hash
//
// Returns true on success, and appends the found keys (at least one) to certs.
// Otherwise returns false if the file failed to parse, or if it contains zero
// keys. The contents in certs would be unspecified on failure.
bool load_keys(const char* filename, std::vector<Certificate>& certs) {
    std::unique_ptr<FILE, decltype(&fclose)> f(fopen(filename, "r"), fclose);
    if (!f) {
        PLOG(ERROR) << "error opening " << filename;
        return false;
    }

    while (true) {
        certs.emplace_back(0, Certificate::KEY_TYPE_RSA, nullptr, nullptr);
        Certificate& cert = certs.back();
        uint32_t exponent = 0;

        char start_char;
        if (fscanf(f.get(), " %c", &start_char) != 1) return false;
        if (start_char == '{') {
            // a version 1 key has no version specifier.
            cert.key_type = Certificate::KEY_TYPE_RSA;
            exponent = 3;
            cert.hash_len = SHA_DIGEST_LENGTH;
        } else if (start_char == 'v') {
            int version;
            if (fscanf(f.get(), "%d {", &version) != 1) return false;
            switch (version) {
                case 2:
                    cert.key_type = Certificate::KEY_TYPE_RSA;
                    exponent = 65537;
                    cert.hash_len = SHA_DIGEST_LENGTH;
                    break;
                case 3:
                    cert.key_type = Certificate::KEY_TYPE_RSA;
                    exponent = 3;
                    cert.hash_len = SHA256_DIGEST_LENGTH;
                    break;
                case 4:
                    cert.key_type = Certificate::KEY_TYPE_RSA;
                    exponent = 65537;
                    cert.hash_len = SHA256_DIGEST_LENGTH;
                    break;
                case 5:
                    cert.key_type = Certificate::KEY_TYPE_EC;
                    cert.hash_len = SHA256_DIGEST_LENGTH;
                    break;
                default:
                    return false;
            }
        }

        if (cert.key_type == Certificate::KEY_TYPE_RSA) {
            cert.rsa = parse_rsa_key(f.get(), exponent);
            if (!cert.rsa) {
              return false;
            }

            LOG(INFO) << "read key e=" << exponent << " hash=" << cert.hash_len;
        } else if (cert.key_type == Certificate::KEY_TYPE_EC) {
            cert.ec = parse_ec_key(f.get());
            if (!cert.ec) {
              return false;
            }
        } else {
            LOG(ERROR) << "Unknown key type " << cert.key_type;
            return false;
        }

        // if the line ends in a comma, this file has more keys.
        int ch = fgetc(f.get());
        if (ch == ',') {
            // more keys to come.
            continue;
        } else if (ch == EOF) {
            break;
        } else {
            LOG(ERROR) << "unexpected character between keys";
            return false;
        }
    }

    return true;
}<|MERGE_RESOLUTION|>--- conflicted
+++ resolved
@@ -150,23 +150,16 @@
   LOG(INFO) << "comment is " << comment_size << " bytes; signature is " << signature_start
             << " bytes from end";
 
-<<<<<<< HEAD
-    if (signature_start > comment_size) {
-        LOG(ERROR) << "signature start: " << signature_start << " is larger than comment size: "
-                   << comment_size;
-        return VERIFY_FAILURE;
-    }
-
-    if (signature_start <= FOOTER_SIZE) {
-        LOG(ERROR) << "Signature start is in the footer";
-        return VERIFY_FAILURE;
-    }
-=======
+  if (signature_start > comment_size) {
+    LOG(ERROR) << "signature start: " << signature_start << " is larger than comment size: "
+               << comment_size;
+    return VERIFY_FAILURE;
+  }
+
   if (signature_start <= FOOTER_SIZE) {
     LOG(ERROR) << "Signature start is in the footer";
     return VERIFY_FAILURE;
   }
->>>>>>> 90d3f20c
 
 #define EOCD_HEADER_SIZE 22
 
